--- conflicted
+++ resolved
@@ -1,4 +1,5 @@
 from __future__ import print_function
+from __future__ import absolute_import
 import random, datetime
 import logging
 from django import forms
@@ -16,12 +17,12 @@
 from django.utils.importlib import import_module
 from django.utils.six import add_metaclass
 
-<<<<<<< HEAD
+logger = logging.getLogger(__name__)
+
 # set the default place to send logs
 LOGSTASH_ADDRESS = getattr(settings, "LOGSTASH_ADDRESS", 'logs.rc.pdx.edu:8000')
-=======
-logger = logging.getLogger(__name__)
->>>>>>> 8eb8c9c4
+# set the default probability of when to clear sessions
+CLEAR_SESSIONS_PROBABILITY = getattr(settings, "CLEAR_SESSIONS_PROBABILITY", 0.01)
 
 forms.Form.required_css_class = "required"
 forms.ModelForm.required_css_class = "required"
@@ -170,8 +171,7 @@
 if "django.contrib.sessions" in settings.INSTALLED_APPS:
     @receiver(request_started)
     def session_monitor(sender, **kwargs):
-        probability = getattr(settings, "CLEAR_SESSIONS_PROBABILITY", 0.01)
-        if random.random() <= probability:
+        if random.random() <= CLEAR_SESSIONS_PROBABILITY:
             engine = import_module(settings.SESSION_ENGINE)
             try:
                 engine.SessionStore.clear_expired()
