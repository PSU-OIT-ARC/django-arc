--- conflicted
+++ resolved
@@ -1,17 +1,9 @@
-<<<<<<< HEAD
-from __future__ import absolute_import
-from copy import copy
-import logging
-import os
-=======
-from copy import copy
 import logging.config
 import pkg_resources
+from copy import copy
+
 from django.conf import settings
->>>>>>> 287414b6
 
-
-<<<<<<< HEAD
 # Make sure a NullHandler is available
 # This was added in Python 2.7/3.2
 try:
@@ -27,15 +19,14 @@
     from logging.config import dictConfig
 except ImportError:
     from django.utils.dictconfig import dictConfig
-=======
+
+
 # set the default place to send logs, and a CA cert file. Since logs.rc.pdx.edu
 # has a cert signed by signed by PSUCA, that's the CA we're going to use
-LOGSTASH_ADDRESS = getattr(settings, "LOGSTASH_ADDRESS", 'logs.rc.pdx.edu:5043')
-LOGSTASH_CA_CERTS = getattr(settings, "LOGSTASH_CA_CERTS", pkg_resources.resource_filename('arcutils', "PSUCA.crt"))
->>>>>>> 287414b6
-
+LOGSTASH_ADDRESS = getattr(settings, 'LOGSTASH_ADDRESS', 'logs.rc.pdx.edu:5043')
 LOGSTASH_HOST, LOGSTASH_PORT = LOGSTASH_ADDRESS.rsplit(':', 1)
 LOGSTASH_PORT = int(LOGSTASH_PORT)
+LOGSTASH_CA_CERTS = getattr(settings, 'LOGSTASH_CA_CERTS', pkg_resources.resource_filename('arcutils', 'PSUCA.crt'))
 
 
 DEFAULT_CONFIG = {
@@ -131,6 +122,7 @@
     config = _merge(DEFAULT_CONFIG, config)
     dictConfig(config)
 
+
 def _merge(d, e):
     """Merge dict ``e`` into dict ``d``."""
     d = copy(d)
